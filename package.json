{
  "dependencies": {
    "@fullcalendar/core": "^6.1.17",
    "@fullcalendar/daygrid": "^6.1.17",
    "@fullcalendar/interaction": "^6.1.17",
    "@fullcalendar/list": "^6.1.17",
    "@fullcalendar/multimonth": "^6.1.17",
    "@fullcalendar/react": "^6.1.17",
    "@fullcalendar/timegrid": "^6.1.17",
<<<<<<< HEAD
    "canvas": "^3.1.2",
    "chart.js": "^4.5.0",
    "chartjs-node-canvas": "^5.0.0",
    "d3": "^7.9.0",
    "jsdom": "^26.1.0"
=======
    "date-fns": "^4.1.0",
    "react-big-calendar": "^1.19.4"
>>>>>>> aacc74cd
  }
}<|MERGE_RESOLUTION|>--- conflicted
+++ resolved
@@ -7,15 +7,12 @@
     "@fullcalendar/multimonth": "^6.1.17",
     "@fullcalendar/react": "^6.1.17",
     "@fullcalendar/timegrid": "^6.1.17",
-<<<<<<< HEAD
+    "date-fns": "^4.1.0",
+    "react-big-calendar": "^1.19.4",
     "canvas": "^3.1.2",
     "chart.js": "^4.5.0",
     "chartjs-node-canvas": "^5.0.0",
     "d3": "^7.9.0",
     "jsdom": "^26.1.0"
-=======
-    "date-fns": "^4.1.0",
-    "react-big-calendar": "^1.19.4"
->>>>>>> aacc74cd
   }
 }